--- conflicted
+++ resolved
@@ -33,15 +33,9 @@
     "eslint-plugin-react-refresh": "^0.4.14",
     "globals": "^16.5.0",
     "typescript": "^5.9.3",
-<<<<<<< HEAD
-    "typescript-eslint": "^8.46.2",
-    "vite": "^7.1.12",
-    "wrangler": "^4.46.0"
-=======
     "typescript-eslint": "^8.46.3",
     "vite": "^7.2.2",
-    "wrangler": "^4.45.3"
->>>>>>> 32080464
+    "wrangler": "^4.46.0"
   },
   "overrides": {
     "esbuild": "^0.25.10"
